<<<<<<< HEAD
FROM golang:1.23.3-alpine as builder
=======
FROM golang:1.23.5-alpine as builder
>>>>>>> 89f8236f
RUN mkdir /build
ADD . /build/
WORKDIR /build
RUN go mod tidy && go mod vendor
RUN CGO_ENABLED=0 GOOS=linux go build -a -installsuffix cgo -ldflags '-extldflags "-static"' -o main .

FROM scratch as production
LABEL maintainer "Daniel Ramirez <dxas90@gmail.com>"
LABEL source "https://github.com/dxas90/learn.git"
COPY --from=builder /build/main /app/
COPY --from=builder /build/templates /app/templates
COPY --from=builder /build/static /app/static
WORKDIR /app
EXPOSE 8080
ENTRYPOINT [ "/app/main" ]<|MERGE_RESOLUTION|>--- conflicted
+++ resolved
@@ -1,8 +1,5 @@
-<<<<<<< HEAD
-FROM golang:1.23.3-alpine as builder
-=======
 FROM golang:1.23.5-alpine as builder
->>>>>>> 89f8236f
+
 RUN mkdir /build
 ADD . /build/
 WORKDIR /build
