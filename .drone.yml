---
kind: pipeline
type: docker
name: learn-app-build

clone:
  depth: 50

environment:
  pipeline: learn-app-build

trigger:
  event:
  - push

volumes:
- name: go-deps
  host:
    path: /var/lib/cache/go-deps

steps:
  - name: Fetch all the code information [CODE]
    image: alpine/git:2.36.3
    commands:
      - git fetch --tags
      - rm -f .tags
    when:
      event:
       - tag

  - name: Get all code dependencies [CODE]
    image: golang:1.20.2-alpine3.16
    commands:
      - go mod tidy
      - go mod vendor
    volumes:
    - name: go-deps
      path: /go
    depends_on:
      - Fetch all the code information [CODE]

<<<<<<< HEAD
  - name: build branch image (build)
    image: plugins/kaniko
    settings:
      build_args:
        - COMMIT_SHA=${DRONE_COMMIT_SHA}
        - COMMIT_AUTHOR_EMAIL=${DRONE_COMMIT_AUTHOR_EMAIL}
      username:
        from_secret: docker_username
      password:
        from_secret: docker_password
      tags:
        - ${DRONE_BRANCH//\//_}-${DRONE_BUILD_NUMBER}-branch
      repo: dxas90/learn
      registry: gitea.dxas90.xyz
=======
  - name: Run UnitTest [TEST]
    image: golang:1.20.2-alpine3.16
    commands:
      - go test -v
    volumes:
    - name: go-deps
      path: /go
>>>>>>> 7587a3b2
    depends_on:
      - Get all code dependencies [CODE]

<<<<<<< HEAD
  - name: build test image (build)
    image: plugins/kaniko
    settings:
      build_args:
        - COMMIT_SHA=${DRONE_COMMIT_SHA}
        - COMMIT_AUTHOR_EMAIL=${DRONE_COMMIT_AUTHOR_EMAIL}
      username:
        from_secret: docker_username
      password:
        from_secret: docker_password
      tags:
        - test
      repo: dxas90/learn
      registry: gitea.dxas90.xyz
=======
  - name: Run StaticCheck [LINT]
    image: golang:1.20.2-alpine3.16
    failure: ignore
    commands:
      - go install honnef.co/go/tools/cmd/staticcheck@latest
      - staticcheck /drone/src
    volumes:
    - name: go-deps
      path: /go
>>>>>>> 7587a3b2
    depends_on:
      - Get all code dependencies [CODE]

<<<<<<< HEAD
  - name: build staging image (build)
    image: plugins/kaniko
    settings:
      build_args:
        - COMMIT_SHA=${DRONE_COMMIT_SHA}
        - COMMIT_AUTHOR_EMAIL=${DRONE_COMMIT_AUTHOR_EMAIL}
      username:
        from_secret: docker_username
      password:
        from_secret: docker_password
      tags:
        - latest
      repo: dxas90/learn
      registry: gitea.dxas90.xyz
=======
  - name: Build the code [BUILD]
    image: golang:1.20.2-alpine3.16
    commands:
      - go build
    volumes:
    - name: go-deps
      path: /go
>>>>>>> 7587a3b2
    depends_on:
      - Run UnitTest [TEST]
      - Run StaticCheck [LINT]

<<<<<<< HEAD
  - name: build production image (build)
=======
  - name: Build docker image [BUILD]
>>>>>>> 7587a3b2
    image: plugins/kaniko
    settings:
      build_args:
        - COMMIT_SHA=${DRONE_COMMIT_SHA}
        - COMMIT_AUTHOR_EMAIL=${DRONE_COMMIT_AUTHOR_EMAIL}
      username:
        from_secret: docker_username
      password:
        from_secret: docker_password
      tags:
        - ${DRONE_TAG}
<<<<<<< HEAD
      repo: dxas90/learn
      registry: gitea.dxas90.xyz
=======
        - ${DRONE_BRANCH//\//_}-${DRONE_BUILD_NUMBER}-branch
      repo: gitea.dxas90.xyz/${DRONE_REPO_NAMESPACE,,}/${DRONE_REPO_NAME,,}
      registry: gitea.dxas90.xyz
      expand-repo: false
>>>>>>> 7587a3b2
    depends_on:
      - Build the code [BUILD]

---
kind: pipeline
type: docker
name: learn-app-deploy-staging

clone:
  disable: true

depends_on:
  - learn-app-build

environment:
  pipeline: learn-app-deploy-staging

trigger:
  branch:
  - develop
  event:
  - tag
  ref:
  - refs/tags/^v[0-9]+\.[0-9]+\.[0-9]+/
  - refs/tags/^v[0-9]+\.[0-9]+\.[0-9]+\-staging-.*/

steps:
  - name: Deploy Staging [DEPLOY]
    image: dxas90/drone-helper:v0.4.0
    commands:
      - echo "Deploy Staging ${DRONE_TAG}"<|MERGE_RESOLUTION|>--- conflicted
+++ resolved
@@ -39,22 +39,6 @@
     depends_on:
       - Fetch all the code information [CODE]
 
-<<<<<<< HEAD
-  - name: build branch image (build)
-    image: plugins/kaniko
-    settings:
-      build_args:
-        - COMMIT_SHA=${DRONE_COMMIT_SHA}
-        - COMMIT_AUTHOR_EMAIL=${DRONE_COMMIT_AUTHOR_EMAIL}
-      username:
-        from_secret: docker_username
-      password:
-        from_secret: docker_password
-      tags:
-        - ${DRONE_BRANCH//\//_}-${DRONE_BUILD_NUMBER}-branch
-      repo: dxas90/learn
-      registry: gitea.dxas90.xyz
-=======
   - name: Run UnitTest [TEST]
     image: golang:1.20.2-alpine3.16
     commands:
@@ -62,26 +46,9 @@
     volumes:
     - name: go-deps
       path: /go
->>>>>>> 7587a3b2
     depends_on:
       - Get all code dependencies [CODE]
 
-<<<<<<< HEAD
-  - name: build test image (build)
-    image: plugins/kaniko
-    settings:
-      build_args:
-        - COMMIT_SHA=${DRONE_COMMIT_SHA}
-        - COMMIT_AUTHOR_EMAIL=${DRONE_COMMIT_AUTHOR_EMAIL}
-      username:
-        from_secret: docker_username
-      password:
-        from_secret: docker_password
-      tags:
-        - test
-      repo: dxas90/learn
-      registry: gitea.dxas90.xyz
-=======
   - name: Run StaticCheck [LINT]
     image: golang:1.20.2-alpine3.16
     failure: ignore
@@ -91,26 +58,9 @@
     volumes:
     - name: go-deps
       path: /go
->>>>>>> 7587a3b2
     depends_on:
       - Get all code dependencies [CODE]
 
-<<<<<<< HEAD
-  - name: build staging image (build)
-    image: plugins/kaniko
-    settings:
-      build_args:
-        - COMMIT_SHA=${DRONE_COMMIT_SHA}
-        - COMMIT_AUTHOR_EMAIL=${DRONE_COMMIT_AUTHOR_EMAIL}
-      username:
-        from_secret: docker_username
-      password:
-        from_secret: docker_password
-      tags:
-        - latest
-      repo: dxas90/learn
-      registry: gitea.dxas90.xyz
-=======
   - name: Build the code [BUILD]
     image: golang:1.20.2-alpine3.16
     commands:
@@ -118,16 +68,11 @@
     volumes:
     - name: go-deps
       path: /go
->>>>>>> 7587a3b2
     depends_on:
       - Run UnitTest [TEST]
       - Run StaticCheck [LINT]
 
-<<<<<<< HEAD
-  - name: build production image (build)
-=======
   - name: Build docker image [BUILD]
->>>>>>> 7587a3b2
     image: plugins/kaniko
     settings:
       build_args:
@@ -139,15 +84,10 @@
         from_secret: docker_password
       tags:
         - ${DRONE_TAG}
-<<<<<<< HEAD
-      repo: dxas90/learn
-      registry: gitea.dxas90.xyz
-=======
         - ${DRONE_BRANCH//\//_}-${DRONE_BUILD_NUMBER}-branch
       repo: gitea.dxas90.xyz/${DRONE_REPO_NAMESPACE,,}/${DRONE_REPO_NAME,,}
       registry: gitea.dxas90.xyz
       expand-repo: false
->>>>>>> 7587a3b2
     depends_on:
       - Build the code [BUILD]
 
