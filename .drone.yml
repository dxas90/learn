--- conflicted
+++ resolved
@@ -63,7 +63,6 @@
       event:
         - push
 
-<<<<<<< HEAD
   - name: build test image (build)
     image: banzaicloud/drone-kaniko
     settings:
@@ -75,7 +74,7 @@
       password:
         from_secret: docker_password
       tags:
-        - testing-${DRONE_PULL_REQUEST}
+        - test
       repo: dxas90/learn
       registry: harbor.dxas90.xyz
     depends_on:
@@ -83,12 +82,10 @@
       - UnitTest (test)
     when:
       branch:
-        - master
+        - develop
       event:
-        - pull_request
+        - push
 
-=======
->>>>>>> 73a5cd61
   - name: build staging image (build)
     image: banzaicloud/drone-kaniko
     settings:
